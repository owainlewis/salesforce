;; *****************************************
;;
;; Salesforce API wrapper
;;
;; See README.md for documentation
;;
;; *****************************************

(ns salesforce.core
  (:require
    [clojure.string :as str]
    [cheshire.core :as json]
    [clj-http.client :as http]))

(def ^:dynamic +token+ nil)

(defmacro with-token
  [token & forms]
  `(binding [+token+ ~token]
     (do ~@forms)))

(defn ^:private as-json
  "Takes a Clojure map and returns a JSON string"
  [map]
  (json/generate-string map))

;; Salesforce config variables
;; ******************************************************************************

(defn conf [f]
  (ref (binding [*read-eval* false]
         (with-open [r (clojure.java.io/reader f)]
           (read (java.io.PushbackReader. r))))))

;; Authentication and request helpers
;; ******************************************************************************

(defn auth!
  "Get security token and auth info from Salesforce
   config is a map in the form
   - client-id ID
   - client-secret SECRET
   - username USERNAME
   - password PASSWORD
   - security-token TOKEN"
  [{:keys [client-id client-secret username password security-token]}]
     (let [auth-url "https://login.salesforce.com/services/oauth2/token"
           params {:grant_type "password"
                   :client_id client-id
                   :client_secret client-secret
                   :username username
                   :password (str password security-token)
                   :format "json"}
           resp (http/post auth-url {:form-params params})]
       (-> (:body resp)
           (json/decode true))))


;; HTTP request functions
;; ******************************************************************************

(defn ^:private request
  "Make a HTTP request to the Salesforce.com REST API
   Token is the full map returned from (auth! @conf)"
  [method url token & params]
  (let [base-url (:instance_url token)
        full-url (str base-url url)]
    (->
      (http/request
        (merge (or (first params) {})
          {:method method
           :url full-url
           :headers {"Authorization" (str "Bearer " (:access_token token))}}))
      :body
      (json/decode true))))

(defn ^:private safe-request
  "Perform a request but catch any exceptions"
  [method url token & params]
  (try
    (with-meta
      (request method url token params)
      {:method method :url url :token token})
  (catch Exception e (.toString e))))

;; API
;; ******************************************************************************

;; Salesforce API version information

(defn all-versions
  "Lists all available versions of the Salesforce REST API"
  []
  (->> (http/get "http://na1.salesforce.com/services/data/")
       :body
       (json/parse-string)))

(defn latest-version
  "What is the latest API version?"
  []
  (->> (last (all-versions))
       (map (fn [[k _]] [(keyword k) _]))
       (into {})
       :version))

<<<<<<< HEAD
(defonce ^:dynamic +version+ (atom "27.0"))

(defn set-version! [v]
  (reset! +version+ (atom v)))

(defmacro with-latest-version [& forms]
  `(binding [+version+ (atom (latest-version))]
=======
(def latest-version*
  "Memoized latest-version, used by (with-latest-version) macro"
  (memoize latest-version))

(defonce ^{:dynamic true :private true} +version+ "")

(defmacro with-latest-version [& forms]
  `(binding [+version+ (latest-version*)]
>>>>>>> ab44c1b7
     (do ~@forms)))

(defmacro with-version [v & forms]
  `(binding [+version+ (atom ~v)] (do ~@forms)))

;; Resources

(defn resources [token]
  (request :get (format "/services/data/v%s/" @+version+) token))

;; Core API methods
;; ******************************************************************************

(defn so->objects
  "Lists all of the available sobjects"
  [token]
  (request :get (format "/services/data/v%s/sobjects" @+version+) token))

(defn so->all
  "All sobjects i.e (so->all \"Account\" auth-info)"
  [sobject token]
  (request :get (format "/services/data/v%s/sobjects/%s" @+version+ sobject) token))

(defn so->recent
  "The recently created items under an sobject identifier
   e.g (so->recent \"Account\" auth-info)"
  [sobject token]
  (:recentItems (so->all sobject token)))

(defn s-object-names
  "Returns the name of the sobject and the url"
  [token]
  (->> (so->objects token)
       :sobjects
       (map (juxt :name (comp :sobject :urls)))))

(defn print-s-objects [token]
  (let [objects (map first (s-object-names token))]
    (doseq [o objects]
      (println o))))

(defn so->get
  "Fetch a single SObject or passing in a vector of attributes
   return a subset of the data"
  ([sobject identifier fields token]
     (when (or (seq? fields) (vector? fields))
       (let [params (->> (into [] (interpose "," fields))
                         (str/join)
                         (conj ["?fields="])
                         (apply str))
             uri (format "/services/data/v%s/sobjects/%s/%s%s"
                   @+version+ sobject identifier params)
             response (request :get uri token)]
         (dissoc response :attributes))))
  ([sobject identifier token]
    (request :get
     (format "/services/data/v%s/sobjects/%s/%s" @+version+ sobject identifier) token)))

(comment
  ;; Fetch all the info
  (so->get "Account" "001i0000007nAs3" auth)
  ;; Fetch only the name and website attribute
  (so->get "Account" "001i0000007nAs3" ["Name" "Website"] auth))

(defn so->describe
  "Describe an SObject"
  [sobject token]
  (request :get
    (format "/services/data/v%s/sobjects/%s/describe" @+version+ sobject) token))

(comment
  (so->describe "Account" auth))

(defn so->create
  "Create a new record"
  [type record token]
  (let [params
    { :form-params record
      :content-type :json }]
    (request :post
      (format "/services/data/v%s/sobjects/Account/" @+version+) token params)))

(comment
  (so->create "Account" {:Name "My new account"} auth))

(defn so->update [])

(defn so->delete
  "Delete a record
   - sojbect the name of the object i.e Account
   - identifier the object id
   - token your api auth info"
  [sobject identifier token]
  (request :delete
    (format "/services/data/v%s/sobjects/%s/%s" @+version+ sobject identifier)
    token))

(comment
  (so->delete "Account" "001i0000008Ge2OAAS" auth))

;; Salesforce Object Query Language
;; *******************************************************

(defn ^:private gen-query-url
  "Given an SOQL string, i.e \"SELECT name from Account\"
   generate a Salesforce SOQL query url in the form:
   /services/data/v20.0/query/?q=SELECT+name+from+Account"
  [version query]
  (let [url  (format "/services/data/v%s/query" version)
        soql (->> (str/split query #"\s+")
                  (interpose "+")
                  str/join)]
    (apply str [url "?q=" soql])))

(defn soql
  "Executes an arbitrary SOQL query
   i.e SELECT name from Account"
  [query token]
  (request :get (gen-query-url @+version+ query) token))

(comment
  (soql "SELECT name from Account" auth))
<|MERGE_RESOLUTION|>--- conflicted
+++ resolved
@@ -103,24 +103,17 @@
        (into {})
        :version))
 
-<<<<<<< HEAD
 (defonce ^:dynamic +version+ (atom "27.0"))
 
 (defn set-version! [v]
   (reset! +version+ (atom v)))
 
-(defmacro with-latest-version [& forms]
-  `(binding [+version+ (atom (latest-version))]
-=======
 (def latest-version*
   "Memoized latest-version, used by (with-latest-version) macro"
   (memoize latest-version))
 
-(defonce ^{:dynamic true :private true} +version+ "")
-
 (defmacro with-latest-version [& forms]
   `(binding [+version+ (latest-version*)]
->>>>>>> ab44c1b7
      (do ~@forms)))
 
 (defmacro with-version [v & forms]
